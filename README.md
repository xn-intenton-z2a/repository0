--- conflicted
+++ resolved
@@ -32,21 +32,6 @@
 - Displaying version information (--version).
 - Displaying detailed version info (--version-full) including name, version, and description.
 - Presenting an example OWL ontology as JSON (--example-owl).
-<<<<<<< HEAD
-- Fetching public API data (from REST Countries or JSONPlaceholder) and rendering it as OWL ontology JSON with metadata (--fetch-owl).
-- Building a demo OWL ontology as JSON (--build-owl).
-- Running diagnostics to test public API connectivity and log relevant details (--diagnostics).
-- Displaying extended OWL ontology with additional metadata (--extend).
-- **New Feature:** Displaying full extended OWL ontology with environment details (--full-extend).
-- **New Feature:** Generating a random OWL ontology as JSON (--random-owl).
-- **New Feature:** Logging output to a file (--log).
-- **New Feature:** Displaying current UTC time (--time).
-- **New Feature:** Displaying system information (--system).
-- **New Feature:** Displaying detailed diagnostics including memory usage, uptime, and load averages (--detailed-diagnostics).
-- **New Feature:** Generating a new random UUID (--uuid).
-
-**Default Behavior:** If no command line arguments are provided, the CLI displays usage instructions along with a demo output and then terminates immediately.
-=======
 - Fetching public API data (from REST Countries or JSONPlaceholder) and rendering it as OWL ontology JSON (--fetch-owl). This output now includes metadata such as the fetch timestamp, source endpoint, and record count. The diagnostics command now also falls back to a backup endpoint if the primary fails.
 - Building a demo OWL ontology as JSON (--build-owl).
 - Running diagnostics to test public API connectivity and log relevant details (--diagnostics). The diagnostics output includes metadata such as fetch timestamp, record count, latency, and source endpoint.
@@ -61,7 +46,7 @@
 - **New Feature:** **Generate UUID (--uuid)** which generates and displays a new random UUID.
 
 **Default Behavior:** If no command line arguments are provided, the CLI displays usage instructions along with a demo output and then terminates immediately without waiting for user input.
->>>>>>> 407f9dfb
+
 
 ## Future Enhancements
 
@@ -124,10 +109,8 @@
   ```bash
   node src/lib/main.js --fetch-owl
   ```
-<<<<<<< HEAD
-=======
+
   The command attempts to fetch data from the REST Countries API as the primary source. If the primary endpoint fails, it falls back to the JSONPlaceholder API to extract data and map it into an OWL ontology structure. The output includes metadata such as fetch timestamp, source endpoint, and record count.
->>>>>>> 407f9dfb
 
 - **Build OWL Ontology as JSON (Demo):**
   ```bash
@@ -138,10 +121,8 @@
   ```bash
   node src/lib/main.js --diagnostics
   ```
-<<<<<<< HEAD
-=======
+
   This command performs a self-test by fetching public API data. If the primary endpoint fails, it uses a backup endpoint. It then reports the number of records, response time, and logs the derived OWL ontology JSON (with metadata).
->>>>>>> 407f9dfb
 
 - **Extended Functionality:**
   ```bash

#!/usr/bin/env node
// src/lib/main.js

import { fileURLToPath } from "url";

<<<<<<< HEAD
/*
Incremental Change Plan:
1. Refactor and modularize plotting functions for better performance and maintainability.
2. Enhance error handling and input validation across all formula parsing functions.
3. Expand CLI interactive mode with clearer prompts and additional output formats support.
4. Integrate incremental test updates to ensure each feature (rotation, custom title, summary) is robust.
5. Continue aligning with contributing guidelines to match the project goals as described in CONTRIBUTING.md.
*/

import { fileURLToPath } from 'url';
import fs from 'fs';
import readline from 'readline';
import sharp from 'sharp';

// Custom range function to generate a sequence of numbers
const range = (start, end, step = 1) => {
  const arr = [];
  if (step > 0) {
    for (let i = start; i < end; i += step) {
      arr.push(i);
    }
  } else {
    for (let i = start; i > end; i += step) {
      arr.push(i);
    }
  }
  return arr;
};

// Helper function to format numbers to two decimals and avoid negative zero
const formatNumber = (n) => {
  const s = n.toFixed(2);
  return s === '-0.00' ? '0.00' : s;
};

// New function: getSummary calculates min, max, and average for plot points
const getSummary = (points) => {
  if (!points || points.length === 0) return {};
  let minX = Infinity, maxX = -Infinity, sumX = 0;
  let minY = Infinity, maxY = -Infinity, sumY = 0;
  for (const p of points) {
    if (p.x < minX) minX = p.x;
    if (p.x > maxX) maxX = p.x;
    if (p.y < minY) minY = p.y;
    if (p.y > maxY) maxY = p.y;
    sumX += p.x;
    sumY += p.y;
  }
  const avgX = sumX / points.length;
  const avgY = sumY / points.length;
  return {
    minX: formatNumber(minX),
    maxX: formatNumber(maxX),
    avgX: formatNumber(avgX),
    minY: formatNumber(minY),
    maxY: formatNumber(maxY),
    avgY: formatNumber(avgY)
  };
};

// Plotting Functions
const plotQuadraticParam = ({ a = 1, b = 0, c = 0, xMin = -10, xMax = 10, step = 1 } = {}) => {
  const points = range(xMin, xMax + step, step).map((x) => ({ x, y: a * x * x + b * x + c }));
  return points;
};

const plotSineParam = ({ amplitude = 1, frequency = 1, phase = 0, xMin = 0, xMax = 360, step = 10 } = {}) => {
  const points = range(xMin, xMax + step, step).map((deg) => {
    const rad = (deg * Math.PI) / 180;
    return { x: deg, y: amplitude * Math.sin(frequency * rad + phase) };
  });
  return points;
};

const plotCosineParam = ({ amplitude = 1, frequency = 1, phase = 0, xMin = 0, xMax = 360, step = 10 } = {}) => {
  const points = range(xMin, xMax + step, step).map((deg) => {
    const rad = (deg * Math.PI) / 180;
    return { x: deg, y: amplitude * Math.cos(frequency * rad + phase) };
  });
  return points;
};

const plotPolarParam = ({ scale = 200, multiplier = 2, step = 5, degMin = 0, degMax = 360 } = {}) => {
  const points = range(degMin, degMax + step, step).map((deg) => {
    const rad = (deg * Math.PI) / 180;
    const r = scale * Math.abs(Math.sin(multiplier * rad));
    return { x: r * Math.cos(rad), y: r * Math.sin(rad) };
  });
  return points;
};

const plotLinearParam = ({ m = 1, b = 0, xMin = -10, xMax = 10, step = 1 } = {}) => {
  const points = range(xMin, xMax + step, step).map((x) => ({ x, y: m * x + b }));
  return points;
};

const plotExponentialParam = ({ a = 1, b = 1, xMin = -10, xMax = 10, step = 1 } = {}) => {
  const points = range(xMin, xMax + step, step).map((x) => ({ x, y: a * Math.exp(b * x) }));
  return points;
};

const plotLogarithmicParam = ({ a = 1, base = Math.E, xMin = 1, xMax = 10, step = 1 } = {}) => {
  const points = range(xMin, xMax + step, step).reduce((arr, x) => {
    if (x > 0) arr.push({ x, y: a * (Math.log(x) / Math.log(base)) });
    return arr;
  }, []);
  return points;
};

// Backward compatible wrappers
const plotQuadratic = () => plotQuadraticParam();
const plotSine = () => plotSineParam();
const plotCosine = () => plotCosineParam();
const plotPolar = () => plotPolarParam();
// Changed default linear plot to use y = 2x + 3 for better demonstration
const plotLinear = () => plotLinearParam({ m: 2, b: 3 });
const plotExponential = () => plotExponentialParam();
const plotLogarithmic = () => plotLogarithmicParam();

// Formula Parsing Functions
const parseQuadratic = (formulaStr) => {
  const parts = formulaStr.split(":");
  if (parts.length < 2) throw new Error('Invalid quadratic formula string: ' + formulaStr);
  const params = parts[1].split(",").map(Number);
  const [a, b, c, xMin, xMax, step] = params;
  return plotQuadraticParam({
    a: isNaN(a) ? 1 : a,
    b: isNaN(b) ? 0 : b,
    c: isNaN(c) ? 0 : c,
    xMin: isNaN(xMin) ? -10 : xMin,
    xMax: isNaN(xMax) ? 10 : xMax,
    step: isNaN(step) ? 1 : step
  });
};

// Updated parseSine to require exactly 6 valid numeric parameters
const parseSine = (formulaStr) => {
  const parts = formulaStr.split(":");
  if (parts.length < 2 || !parts[1].trim()) {
    throw new Error('Invalid sine formula string: ' + formulaStr);
  }
  const rawParams = parts[1].split(",").map(s => s.trim()).filter(Boolean);
  const params = rawParams.map(Number);
  if (params.length !== 6 || params.some(p => isNaN(p))) {
    throw new Error('Invalid sine formula string: ' + formulaStr);
  }
  const [amplitude, frequency, phase, xMin, xMax, step] = params;
  return plotSineParam({ amplitude, frequency, phase, xMin, xMax, step });
};

const parseCosine = (formulaStr) => {
  const parts = formulaStr.split(":");
  if (parts.length < 2) throw new Error('Invalid cosine formula string: ' + formulaStr);
  const params = parts[1].split(",").map(Number);
  const [amplitude, frequency, phase, xMin, xMax, step] = params;
  return plotCosineParam({
    amplitude: isNaN(amplitude) ? 1 : amplitude,
    frequency: isNaN(frequency) ? 1 : frequency,
    phase: isNaN(phase) ? 0 : phase,
    xMin: isNaN(xMin) ? 0 : xMin,
    xMax: isNaN(xMax) ? 360 : xMax,
    step: isNaN(step) ? 10 : step
  });
};

const parsePolar = (formulaStr) => {
  const parts = formulaStr.split(":");
  if (parts.length < 2) throw new Error('Invalid polar formula string: ' + formulaStr);
  const params = parts[1].split(",").map(Number);
  const scale = isNaN(params[0]) ? 200 : params[0];
  const multiplier = isNaN(params[1]) ? 2 : params[1];
  const step = params.length >= 3 ? (isNaN(params[2]) ? 5 : params[2]) : 5;
  const degMin = params.length >= 5 ? (isNaN(params[3]) ? 0 : params[3]) : 0;
  const degMax = params.length >= 5 ? (isNaN(params[4]) ? 360 : params[4]) : 360;
  return plotPolarParam({ scale, multiplier, step, degMin, degMax });
};

const parseLinear = (formulaStr) => {
  const parts = formulaStr.split(":");
  if (parts.length < 2) throw new Error('Invalid linear formula string: ' + formulaStr);
  const params = parts[1].split(",").map(Number);
  const [m, b, xMin, xMax, step] = params;
  return plotLinearParam({
    m: isNaN(m) ? 1 : m,
    b: isNaN(b) ? 0 : b,
    xMin: isNaN(xMin) ? -10 : xMin,
    xMax: isNaN(xMax) ? 10 : xMax,
    step: isNaN(step) ? 1 : step
  });
};

// Parse a generic linear formula in algebraic form, e.g., "y=2x+3" with optional range parameters
const parseGenericLinear = (formulaStr) => {
  const parts = formulaStr.split(":");
  const exprPart = parts[0].replace(/\s+/g, '');
  const rangePart = parts.length > 1 ? parts[1].trim() : '';
  if (!exprPart.toLowerCase().startsWith('y=')) {
    throw new Error("Linear formula must start with 'y=': " + formulaStr);
  }
  const expr = exprPart.substring(2);
  if (expr.includes('x^2')) {
    throw new Error('Detected quadratic term in what should be a linear formula: ' + formulaStr);
  }
  let m = 1;
  let b = 0;
  const mMatch = expr.match(/^([+-]?\d*\.?\d+)?\*?x/);
  if (mMatch) {
    m = mMatch[1] === '' || mMatch[1] === undefined ? 1 : parseFloat(mMatch[1]);
  }
  const bMatch = expr.match(/([+-]\d*\.?\d+)(?!\*?x)/);
  if (bMatch) {
    b = parseFloat(bMatch[1]);
  }
  let xMin = -10;
  let xMax = 10;
  let step = 1;
  if (rangePart) {
    const rangeParams = rangePart.split(",").map(Number);
    if (rangeParams.length > 0 && !isNaN(rangeParams[0])) xMin = rangeParams[0];
    if (rangeParams.length > 1 && !isNaN(rangeParams[1])) xMax = rangeParams[1];
    if (rangeParams.length > 2 && !isNaN(rangeParams[2])) step = rangeParams[2];
  }
  return plotLinearParam({ m, b, xMin, xMax, step });
};

// Parse a generic quadratic formula in standard algebraic form with optional range
const parseGenericQuadratic = (formulaStr) => {
  const parts = formulaStr.split(":");
  const mainPart = parts[0].replace(/\s+/g, '').toLowerCase();
  const rangePart = parts.length > 1 ? parts[1].trim() : '';
  let xMin = -10;
  let xMax = 10;
  let step = 1;
  if (rangePart) {
    const rangeParams = rangePart.split(",").map(Number);
    if (rangeParams.length > 0 && !isNaN(rangeParams[0])) xMin = rangeParams[0];
    if (rangeParams.length > 1 && !isNaN(rangeParams[1])) xMax = rangeParams[1];
    if (rangeParams.length > 2 && !isNaN(rangeParams[2])) step = rangeParams[2];
  }

  if (mainPart.startsWith('y=')) {
    const yExpr = mainPart.substring(2);
    const coeffs = extractQuadraticCoefficients(yExpr);
    return plotQuadraticParam({ ...coeffs, xMin, xMax, step });
  } else if (mainPart.endsWith('=0')) {
    const left = mainPart.split('=')[0];
    const yRegex = /([+-]?(?:\d*\.?\d*)?)y/;
    const yMatch = left.match(yRegex);
    if (!yMatch) throw new Error('No y term found in equation: ' + formulaStr);
    const coeffStr = yMatch[1];
    const yCoeff = coeffStr === '' || coeffStr === '+' ? 1 : coeffStr === '-' ? -1 : parseFloat(coeffStr);
    const remaining = left.replace(yRegex, '');
    const cleanedRemaining = remaining.replace(/^\+/, '');
    const coeffs = extractQuadraticCoefficients(cleanedRemaining);
    return plotQuadraticParam({
      a: -coeffs.a / yCoeff,
      b: -coeffs.b / yCoeff,
      c: -coeffs.c / yCoeff,
      xMin,
      xMax,
      step
    });
  } else {
    const partsEq = mainPart.split('=');
    if (partsEq.length !== 2) throw new Error('Unsupported formula format for quadratic parsing: ' + formulaStr);
    const left = partsEq[0];
    const right = partsEq[1] || '0';
    if (left.includes('y')) {
      const yMatch = left.match(/([+-]?\d*\.?\d*)y/);
      let yCoeff = 1;
      if (yMatch) {
        const coeffStr = yMatch[1];
        if (coeffStr === '' || coeffStr === '+') yCoeff = 1;
        else if (coeffStr === '-') yCoeff = -1;
        else yCoeff = parseFloat(coeffStr);
      }
      const remaining = left.replace(/([+-]?\d*\.?\d*)y/, '');
      const constantRight = parseFloat(right) || 0;
      const coeffs = extractQuadraticCoefficients(remaining);
      return plotQuadraticParam({
        a: -coeffs.a / yCoeff,
        b: -coeffs.b / yCoeff,
        c: (constantRight - coeffs.c) / yCoeff,
        xMin,
        xMax,
        step
      });
    } else if (right.includes('y')) {
      const yMatch = right.match(/([+-]?\d*\.?\d*)y/);
      let yCoeff = 1;
      if (yMatch) {
        const coeffStr = yMatch[1];
        if (coeffStr === '' || coeffStr === '+') yCoeff = 1;
        else if (coeffStr === '-') yCoeff = -1;
        else yCoeff = parseFloat(coeffStr);
      }
      const remaining = right.replace(/([+-]?\d*\.?\d*)y/, '');
      const constantLeft = parseFloat(left) || 0;
      const coeffs = extractQuadraticCoefficients(remaining);
      return plotQuadraticParam({
        a: -coeffs.a / yCoeff,
        b: -coeffs.b / yCoeff,
        c: (constantLeft - coeffs.c) / yCoeff,
        xMin,
        xMax,
        step
      });
    } else {
      const nonYPart = left;
      const newExpr = (right || '0') + invertExpression(nonYPart);
      return plotQuadraticParam({ ...extractQuadraticCoefficients(newExpr), xMin, xMax, step });
    }
  }
};

// Parse exponential formula string in the format "exponential:a,b,xMin,xMax,step" or "exp:a,b,xMin,xMax,step" or in algebraic form
const parseExponential = (formulaStr) => {
  const parts = formulaStr.split(":");
  if (parts.length < 2) throw new Error('Invalid exponential formula string: ' + formulaStr);
  const params = parts[1].split(",").map(Number);
  const [a, b, xMin, xMax, step] = params;
  return plotExponentialParam({
    a: isNaN(a) ? 1 : a,
    b: isNaN(b) ? 1 : b,
    xMin: isNaN(xMin) ? -10 : xMin,
    xMax: isNaN(xMax) ? 10 : xMax,
    step: isNaN(step) ? 1 : step
  });
};

// Parse a generic exponential formula in algebraic form, e.g., "y=2*e^(0.5x)" optionally with range
const parseGenericExponential = (formulaStr) => {
  const parts = formulaStr.split(":");
  const exprPart = parts[0].replace(/\s+/g, '');
  const rangePart = parts.length > 1 ? parts[1].trim() : '';
  let xMin = -10;
  let xMax = 10;
  let step = 1;
  if (rangePart) {
    const rangeParams = rangePart.split(",").map(Number);
    if (rangeParams.length > 0 && !isNaN(rangeParams[0])) xMin = rangeParams[0];
    if (rangeParams.length > 1 && !isNaN(rangeParams[1])) xMax = rangeParams[1];
    if (rangeParams.length > 2 && !isNaN(rangeParams[2])) step = rangeParams[2];
  }
  const regex = /^y=([+-]?\d*\.?\d+)?\*?e\^\(?([+-]?\d*\.?\d+)(?:\*?x)\)?/i;
  const match = exprPart.match(regex);
  if (match) {
    const a = match[1] ? parseFloat(match[1]) : 1;
    const b = parseFloat(match[2]);
    return plotExponentialParam({ a, b, xMin, xMax, step });
  } else {
    throw new Error('Invalid generic exponential formula string: ' + formulaStr);
  }
};

// Parse logarithmic formula string in the format "log:a,base,xMin,xMax,step" or "ln:a,base,xMin,xMax,step"
const parseLogarithmic = (formulaStr) => {
  const parts = formulaStr.split(":");
  if (parts.length < 2) throw new Error('Invalid logarithmic formula string: ' + formulaStr);
  const params = parts[1].split(",").map(Number);
  const [a, base, xMin, xMax, step] = params;
  return plotLogarithmicParam({
    a: isNaN(a) ? 1 : a,
    base: isNaN(base) ? Math.E : base,
    xMin: isNaN(xMin) ? 1 : xMin,
    xMax: isNaN(xMax) ? 10 : xMax,
    step: isNaN(step) ? 1 : step
  });
};

// Extract quadratic coefficients from an expression of form ax^2+bx+c
const extractQuadraticCoefficients = (expr) => {
  let cleanedExpr = expr.replace(/\s+/g, '').replace(/\+\-/g, '-');
  let a = 0;
  let b = 0;
  let c = 0;
  const aMatch = cleanedExpr.match(/([+-]?\d*\.?\d*)x\^2/);
  if (aMatch) {
    const coeff = aMatch[1];
    a = coeff === '' || coeff === '+' ? 1 : coeff === '-' ? -1 : parseFloat(coeff);
    cleanedExpr = cleanedExpr.replace(aMatch[0], '');
  }
  const bMatch = cleanedExpr.match(/([+-]?\d*\.?\d+)x(?!\^)/);
  if (bMatch) {
    const coeff = bMatch[1];
    b = coeff === '' || coeff === '+' ? 1 : coeff === '-' ? -1 : parseFloat(coeff);
    cleanedExpr = cleanedExpr.replace(bMatch[0], '');
  }
  const constantMatches = cleanedExpr.match(/([+-]?\d*\.?\d+)/g);
  if (constantMatches) {
    c = constantMatches.reduce((sum, numStr) => sum + parseFloat(numStr), 0);
  }
  return { a, b, c };
};

// Helper function to invert an algebraic expression consisting of additions and subtractions
const invertExpression = (expr) => {
  const tokens = expr.match(/[+-]?[^+-]+/g) || [];
  const inverted = tokens
    .map((token) => {
      token = token.trim();
      return token.startsWith('-') ? '+' + token.slice(1) : '-' + token;
    })
    .join('');
  return inverted[0] === '+' ? inverted.slice(1) : inverted;
};

// Delegate plotting based on formula string content
const plotFromString = (formulaStr) => {
  // Trim formula string to improve consistency
  formulaStr = formulaStr.trim();
  const lowerStr = formulaStr.toLowerCase();
  if (lowerStr.startsWith('y=')) {
    if (formulaStr.toLowerCase().includes('e^')) {
      try {
        return parseGenericExponential(formulaStr);
      } catch (e) {
        console.error('Error parsing exponential formula: ' + e.message);
        return [];
      }
    } else if (formulaStr.toLowerCase().includes('log(')) {
      try {
        return parseLogarithmic(formulaStr);
      } catch (e) {
        console.error('Error parsing logarithmic formula: ' + e.message);
        return [];
      }
    } else if (!formulaStr.includes('x^2')) {
      try {
        return parseGenericLinear(formulaStr);
      } catch (e) {
        console.error('Error parsing linear formula: ' + e.message);
        return [];
      }
    } else {
      try {
        return parseGenericQuadratic(formulaStr);
      } catch (e) {
        console.error('Error parsing generic quadratic formula: ' + e.message);
        return [];
      }
    }
  } else if (formulaStr.includes(':')) {
    if (lowerStr.startsWith('log:') || lowerStr.startsWith('ln:')) return parseLogarithmic(formulaStr);
    if (lowerStr.startsWith('quadratic:') || lowerStr.startsWith('quad:')) return parseQuadratic(formulaStr);
    if (lowerStr.startsWith('sine:')) return parseSine(formulaStr);
    if (lowerStr.startsWith('cosine:') || lowerStr.startsWith('cos:')) return parseCosine(formulaStr);
    if (lowerStr.startsWith('polar:')) return parsePolar(formulaStr);
    if (lowerStr.startsWith('linear:')) return parseLinear(formulaStr);
    if (lowerStr.startsWith('exponential:') || lowerStr.startsWith('exp:')) return parseExponential(formulaStr);
    console.error('Unknown prefixed formula type for formula: ' + formulaStr);
    return [];
  } else if (formulaStr.includes('=')) {
    try {
      return parseGenericQuadratic(formulaStr);
    } catch (e) {
      console.error('Error parsing generic quadratic formula: ' + e.message);
      return [];
    }
  } else {
    console.error('Formula string is not in a recognized format: ' + formulaStr);
    return [];
  }
};

// Helper function to parse formulas and return plots grouped by type
const getPlotsFromFormulas = (formulas = []) => {
  const quadratic = [];
  const sine = [];
  const cosine = [];
  const polar = [];
  const linear = [];
  const exponential = [];
  const logarithmic = [];
  formulas.forEach((formula) => {
    const lower = formula.toLowerCase();
    try {
      if (lower.startsWith('quad:') || lower.startsWith('quadratic:') || (formula.includes('x^2') && formula.includes('='))) {
        quadratic.push(plotFromString(formula));
      } else if (lower.startsWith('sine:')) {
        sine.push(plotFromString(formula));
      } else if (lower.startsWith('cosine:') || lower.startsWith('cos:')) {
        cosine.push(parseCosine(formula));
      } else if (lower.startsWith('polar:')) {
        polar.push(plotFromString(formula));
      } else if (lower.startsWith('linear:') || (lower.startsWith('y=') && !formula.includes('x^2') && !formula.toLowerCase().includes('e^') && !formula.toLowerCase().includes('log('))) {
        linear.push(plotFromString(formula));
      } else if (lower.startsWith('exponential:') || lower.startsWith('exp:') || (lower.startsWith('y=') && formula.toLowerCase().includes('e^'))) {
        exponential.push(plotFromString(formula));
      } else if (lower.startsWith('log:') || lower.startsWith('ln:') || (lower.startsWith('y=') && formula.toLowerCase().includes('log('))) {
        logarithmic.push(plotFromString(formula));
      } else {
        console.error('Unrecognized formula: ' + formula);
      }
    } catch (e) {
      console.error('Error parsing formula: ' + formula + '. ' + e.message);
    }
  });
  // Use defaults if no formulas were provided
  if (quadratic.length === 0) quadratic.push(plotQuadratic());
  if (linear.length === 0) linear.push(plotLinear());
  if (sine.length === 0) sine.push(plotSine());
  if (cosine.length === 0) cosine.push(plotCosine());
  if (polar.length === 0) polar.push(plotPolar());
  if (exponential.length === 0) exponential.push(plotExponential());
  if (logarithmic.length === 0) logarithmic.push(plotLogarithmic());
  return { quadratic, linear, sine, cosine, polar, exponential, logarithmic };
};

// Display Functions
const displayPlot = (plotName, points) => {
  console.log(`Plot for ${plotName}:`);
  console.log(points.map((p) => `(${formatNumber(p.x)}, ${formatNumber(p.y)})`).join(' '));
};

// SVG Generation Function with rotation support and custom title
const generateSvg = (
  quadraticPlots,
  linearPlots,
  sinePlots,
  cosinePlots,
  polarPlots,
  exponentialPlots,
  logarithmicPlots,
  gridEnabled = false,
  dealersChoice = false,
  rotate = 0,
  customTitle = ''
) => {
  const width = 800;
  const height = 1700;
  let svg = `<?xml version="1.0" encoding="UTF-8"?>\n`;
  svg += `<svg width="${width}" height="${height}" viewBox="0 0 ${width} ${height}" preserveAspectRatio="xMidYMid meet" xmlns="http://www.w3.org/2000/svg">\n`;
  svg += `  <rect width="100%" height="100%" fill="white" />\n`;
  if (customTitle) {
    svg += `  <title>${customTitle}</title>\n`;
  }
  // If rotation is requested, wrap the content in a group with a rotate transform
  if (rotate !== 0) {
    svg += `  <g transform="rotate(${formatNumber(rotate)}, ${formatNumber(width / 2)}, ${formatNumber(height / 2)})">\n`;
  }

  const randomColor = () =>
    '#' +
    Math.floor(Math.random() * 16777216)
      .toString(16)
      .padStart(6, '0');
  const generateUniqueColors = (n) => {
    const colors = new Set();
    while (colors.size < n) {
      colors.add(randomColor());
    }
    return Array.from(colors);
  };

  let quadraticColors;
  let linearColors;
  let sineColors;
  let cosineColors;
  let polarColors;
  let exponentialColors;
  let logarithmicColors;
  if (dealersChoice) {
    quadraticColors = generateUniqueColors(quadraticPlots.length);
    linearColors = generateUniqueColors(linearPlots.length);
    sineColors = generateUniqueColors(sinePlots.length);
    cosineColors = generateUniqueColors(cosinePlots.length);
    polarColors = generateUniqueColors(polarPlots.length);
    exponentialColors = generateUniqueColors(exponentialPlots.length);
    logarithmicColors = generateUniqueColors(logarithmicPlots.length);
  } else {
    quadraticColors = ['blue', 'darkblue', 'purple', 'royalblue', 'deepskyblue'];
    linearColors = ['orange', 'darkorange', 'gold', 'chocolate', 'peru'];
    sineColors = ['red', 'darkred', 'crimson', 'firebrick', 'tomato'];
    cosineColors = ['teal', 'darkcyan', 'cadetblue', 'lightseagreen', 'mediumturquoise'];
    polarColors = ['green', 'darkgreen', 'limegreen', 'seagreen', 'forestgreen'];
    exponentialColors = ['magenta', 'darkmagenta', 'violet', 'indigo', 'purple'];
    logarithmicColors = ['brown', 'saddlebrown', 'peru', 'chocolate', 'tan'];
  }

  const drawRectGrid = (x, y, w, h, vCount, hCount) => {
    let grid = '';
    range(0, vCount + 1, 1).forEach((i) => {
      const gx = x + i * (w / vCount);
      grid += `  <line x1="${formatNumber(gx)}" y1="${formatNumber(y)}" x2="${formatNumber(gx)}" y2="${formatNumber(y + h)}" stroke="#eee" stroke-width="1" />\n`;
    });
    range(0, hCount + 1, 1).forEach((i) => {
      const gy = y + i * (h / hCount);
      grid += `  <line x1="${formatNumber(x)}" y1="${formatNumber(gy)}" x2="${formatNumber(x + w)}" y2="${formatNumber(gy)}" stroke="#eee" stroke-width="1" />\n`;
    });
    return grid;
  };

  const drawRectAxes = (x, y, w, h, minX, maxX, minY, maxY) => {
    let axes = '';
    if (0 >= minY && 0 <= maxY) {
      const zeroY = y + h - ((0 - minY) / (maxY - minY)) * h;
      axes += `  <line x1="${formatNumber(x)}" y1="${formatNumber(zeroY)}" x2="${formatNumber(x + w)}" y2="${formatNumber(zeroY)}" stroke="black" stroke-width="1" />\n`;
    }
    if (0 >= minX && 0 <= maxX) {
      const zeroX = x + ((0 - minX) / (maxX - minX)) * w;
      axes += `  <line x1="${formatNumber(zeroX)}" y1="${formatNumber(y)}" x2="${formatNumber(zeroX)}" y2="${formatNumber(y + h)}" stroke="black" stroke-width="1" />\n`;
    }
    return axes;
  };

  // Quadratic Plot
  svg += `  <text x="${width / 2}" y="30" font-size="16" text-anchor="middle">Quadratic Plot: y = ax² + bx + c</text>\n`;
  if (gridEnabled) {
    svg += drawRectGrid(50, 50, 700, 180, 10, 5);
    svg += drawRectAxes(
      50,
      50,
      700,
      180,
      Math.min(...quadraticPlots.flat().map((p) => p.x)),
      Math.max(...quadraticPlots.flat().map((p) => p.x)),
      Math.min(...quadraticPlots.flat().map((p) => p.y)),
      Math.max(...quadraticPlots.flat().map((p) => p.y))
    );
  }
  const qAllPoints = quadraticPlots.flat();
  const qValues = qAllPoints.map((p) => p.y);
  let qMinY = Math.min(...qValues);
  let qMaxY = Math.max(...qValues);
  if (qMinY === qMaxY) {
    qMinY -= 10;
    qMaxY += 10;
  }
  const qAllX = qAllPoints.map((p) => p.x);
  let qMinX = Math.min(...qAllX);
  let qMaxX = Math.max(...qAllX);
  if (qMinX === qMaxX) {
    qMinX -= 10;
    qMaxX += 10;
  }
  quadraticPlots.forEach((points, idx) => {
    const color = quadraticColors[idx % quadraticColors.length];
    const pts = points
      .map((p) => {
        const px = 50 + ((p.x - qMinX) / (qMaxX - qMinX)) * 700;
        const py = 230 - ((p.y - qMinY) / (qMaxY - qMinY)) * 180;
        return `${formatNumber(px)},${formatNumber(py)}`;
      })
      .join(' ');
    svg += `  <polyline points="${pts}" fill="none" stroke="${color}" stroke-width="2" />\n`;
  });
  svg += "\n";

  // Linear Plot
  svg += `  <text x="${width / 2}" y="250" font-size="16" text-anchor="middle">Linear Plot: y = m*x + b</text>\n`;
  if (gridEnabled) {
    svg += drawRectGrid(50, 270, 700, 180, 10, 5);
    svg += drawRectAxes(
      50,
      270,
      700,
      180,
      Math.min(...linearPlots.flat().map((p) => p.x)),
      Math.max(...linearPlots.flat().map((p) => p.x)),
      Math.min(...linearPlots.flat().map((p) => p.y)),
      Math.max(...linearPlots.flat().map((p) => p.y))
    );
  }
  const lAllPoints = linearPlots.flat();
  const lValues = lAllPoints.map((p) => p.y);
  let lMinY = Math.min(...lValues);
  let lMaxY = Math.max(...lValues);
  if (lMinY === lMaxY) {
    lMinY -= 10;
    lMaxY += 10;
  }
  const lAllX = lAllPoints.map((p) => p.x);
  let lMinX = Math.min(...lAllX);
  let lMaxX = Math.max(...lAllX);
  if (lMinX === lMaxX) {
    lMinX -= 10;
    lMaxX += 10;
  }
  linearPlots.forEach((points, idx) => {
    const color = linearColors[idx % linearColors.length];
    const pts = points
      .map((p) => {
        const px = 50 + ((p.x - lMinX) / (lMaxX - lMinX)) * 700;
        const py = 450 - ((p.y - lMinY) / (lMaxY - lMinY)) * 180;
        return `${formatNumber(px)},${formatNumber(py)}`;
      })
      .join(' ');
    svg += `  <polyline points="${pts}" fill="none" stroke="${color}" stroke-width="2" />\n`;
  });
  svg += "\n";

  // Sine Plot
  svg += `  <text x="${width / 2}" y="470" font-size="16" text-anchor="middle">Sine Plot: y = A*sin(B*x + C)</text>\n`;
  if (gridEnabled) {
    svg += drawRectGrid(50, 490, 700, 180, 10, 5);
    svg += drawRectAxes(
      50,
      490,
      700,
      180,
      Math.min(...sinePlots.flat().map((p) => p.x)),
      Math.max(...sinePlots.flat().map((p) => p.x)),
      Math.min(...sinePlots.flat().map((p) => p.y)),
      Math.max(...sinePlots.flat().map((p) => p.y))
    );
  }
  const sAllPoints = sinePlots.flat();
  const sValues = sAllPoints.map((p) => p.y);
  let sMinY = Math.min(...sValues);
  let sMaxY = Math.max(...sValues);
  if (sMinY === sMaxY) {
    sMinY -= 1;
    sMaxY += 1;
  }
  const sAllX = sAllPoints.map((p) => p.x);
  let sMinX = Math.min(...sAllX);
  let sMaxX = Math.max(...sAllX);
  if (sMinX === sMaxX) {
    sMinX -= 10;
    sMaxX += 10;
  }
  sinePlots.forEach((points, idx) => {
    const color = sineColors[idx % sineColors.length];
    const pts = points
      .map((p) => {
        const px = 50 + ((p.x - sMinX) / (sMaxX - sMinX)) * 700;
        const py = 670 - ((p.y - sMinY) / (sMaxY - sMinY)) * 180;
        return `${formatNumber(px)},${formatNumber(py)}`;
      })
      .join(' ');
    svg += `  <polyline points="${pts}" fill="none" stroke="${color}" stroke-width="2" />\n`;
  });
  svg += "\n";

  // Cosine Plot
  svg += `  <text x="${width / 2}" y="690" font-size="16" text-anchor="middle">Cosine Plot: y = A*cos(B*x + C)</text>\n`;
  if (gridEnabled) {
    svg += drawRectGrid(50, 710, 700, 180, 10, 5);
    svg += drawRectAxes(
      50,
      710,
      700,
      180,
      Math.min(...cosinePlots.flat().map((p) => p.x)),
      Math.max(...cosinePlots.flat().map((p) => p.x)),
      Math.min(...cosinePlots.flat().map((p) => p.y)),
      Math.max(...cosinePlots.flat().map((p) => p.y))
    );
  }
  const cAllPoints = cosinePlots.flat();
  const cValues = cAllPoints.map((p) => p.y);
  let cMinY = Math.min(...cValues);
  let cMaxY = Math.max(...cValues);
  if (cMinY === cMaxY) {
    cMinY -= 1;
    cMaxY += 1;
  }
  const cAllX = cosinePlots.flat().map((p) => p.x);
  let cMinX = Math.min(...cAllX);
  let cMaxX = Math.max(...cAllX);
  if (cMinX === cMaxX) {
    cMinX -= 10;
    cMaxX += 10;
  }
  cosinePlots.forEach((points, idx) => {
    const color = cosineColors[idx % cosineColors.length];
    const pts = points
      .map((p) => {
        const px = 50 + ((p.x - cMinX) / (cMaxX - cMinX)) * 700;
        const py = 890 - ((p.y - cMinY) / (cMaxY - cMinY)) * 180;
        return `${formatNumber(px)},${formatNumber(py)}`;
      })
      .join(' ');
    svg += `  <polyline points="${pts}" fill="none" stroke="${color}" stroke-width="2" />\n`;
  });
  svg += "\n";

  // Polar Plot
  svg += `  <text x="${width / 2}" y="910" font-size="16" text-anchor="middle">Polar Plot: r = scale * |sin(multiplier * θ)|</text>\n`;
  const centerX = width / 2;
  const centerY = 970;
  if (gridEnabled) {
    [50, 100, 150].forEach((r) => {
      svg += `  <circle cx="${formatNumber(centerX)}" cy="${formatNumber(centerY)}" r="${r}" stroke="#eee" stroke-width="1" fill="none" />\n`;
    });
    svg += `  <line x1="${formatNumber(centerX - 150)}" y1="${formatNumber(centerY)}" x2="${formatNumber(centerX + 150)}" y2="${formatNumber(centerY)}" stroke="black" stroke-width="1" />\n`;
    svg += `  <line x1="${formatNumber(centerX)}" y1="${formatNumber(centerY - 150)}" x2="${formatNumber(centerX)}" y2="${formatNumber(centerY + 150)}" stroke="black" stroke-width="1" />\n`;
  }
  polarPlots.forEach((points, idx) => {
    const color = polarColors[idx % polarColors.length];
    const pts = points
      .map((p) => {
        const px = centerX + p.x;
        const py = centerY - p.y;
        return `${formatNumber(px)},${formatNumber(py)}`;
      })
      .join(' ');
    svg += `  <polyline points="${pts}" fill="none" stroke="${color}" stroke-width="2" />\n`;
  });
  svg += "\n";

  // Exponential Plot
  svg += `  <text x="${width / 2}" y="1150" font-size="16" text-anchor="middle">Exponential Plot: y = a * e^(b*x)</text>\n`;
  if (gridEnabled) {
    svg += drawRectGrid(50, 1170, 700, 180, 10, 5);
    svg += drawRectAxes(
      50,
      1170,
      700,
      180,
      Math.min(...exponentialPlots.flat().map((p) => p.x)),
      Math.max(...exponentialPlots.flat().map((p) => p.x)),
      Math.min(...exponentialPlots.flat().map((p) => p.y)),
      Math.max(...exponentialPlots.flat().map((p) => p.y))
    );
  }
  const expAllPoints = exponentialPlots.flat();
  const expValues = expAllPoints.map((p) => p.y);
  let expMinY = Math.min(...expValues);
  let expMaxY = Math.max(...expValues);
  if (expMinY === expMaxY) {
    expMinY -= 10;
    expMaxY += 10;
  }
  const expAllX = exponentialPlots.flat().map((p) => p.x);
  let expMinX = Math.min(...expAllX);
  let expMaxX = Math.max(...expAllX);
  if (expMinX === expMaxX) {
    expMinX -= 10;
    expMaxX += 10;
  }
  exponentialPlots.forEach((points, idx) => {
    const color = exponentialColors[idx % exponentialColors.length];
    const pts = points
      .map((p) => {
        const px = 50 + ((p.x - expMinX) / (expMaxX - expMinX)) * 700;
        const py = 1350 - ((p.y - expMinY) / (expMaxY - expMinY)) * 180;
        return `${formatNumber(px)},${formatNumber(py)}`;
      })
      .join(' ');
    svg += `  <polyline points="${pts}" fill="none" stroke="${color}" stroke-width="2" />\n`;
  });
  svg += "\n";

  // Logarithmic Plot
  svg += `  <text x="${width / 2}" y="1370" font-size="16" text-anchor="middle">Logarithmic Plot: y = a * log_b(x)</text>\n`;
  if (gridEnabled) {
    svg += drawRectGrid(50, 1390, 700, 180, 10, 5);
    svg += drawRectAxes(
      50,
      1390,
      700,
      180,
      Math.min(...logarithmicPlots.flat().map((p) => p.x)),
      Math.max(...logarithmicPlots.flat().map((p) => p.x)),
      Math.min(...logarithmicPlots.flat().map((p) => p.y)),
      Math.max(...logarithmicPlots.flat().map((p) => p.y))
    );
  }
  const logAllPoints = logarithmicPlots.flat();
  const logValues = logAllPoints.map((p) => p.y);
  let logMinY = Math.min(...logValues);
  let logMaxY = Math.max(...logValues);
  if (logMinY === logMaxY) {
    logMinY -= 10;
    logMaxY += 10;
  }
  const logAllX = logarithmicPlots.flat().map((p) => p.x);
  let logMinX = Math.min(...logAllX);
  let logMaxX = Math.max(...logAllX);
  if (logMinX === logMaxX) {
    logMinX -= 10;
    logMaxX += 10;
  }
  logarithmicPlots.forEach((points, idx) => {
    const color = logarithmicColors[idx % logarithmicColors.length];
    const pts = points
      .map((p) => {
        const px = 50 + ((p.x - logMinX) / (logMaxX - logMinX)) * 700;
        const py = 1570 - ((p.y - logMinY) / (logMaxY - logMinY)) * 180;
        return `${formatNumber(px)},${formatNumber(py)}`;
      })
      .join(' ');
    svg += `  <polyline points="${pts}" fill="none" stroke="${color}" stroke-width="2" />\n`;
  });

  if (rotate !== 0) {
    svg += '  </g>\n';
  }

  svg += '</svg>';
  return svg;
};

// HTML Generation Function
const plotToHtml = ({ formulas = [], grid = false, dealersChoice = false, rotate = 0, customTitle = '' } = {}) => {
  const svgContent = plotToSvg({ formulas, grid, dealersChoice, rotate, customTitle });
  return `<!DOCTYPE html>\n<html lang="en">\n<head>\n  <meta charset="UTF-8">\n  <title>Equation Plot</title>\n  <style>\n    body { margin: 0; padding: 0; display: flex; justify-content: center; align-items: center; height: 100vh; background-color: #f8f8f8; }\n  </style>\n</head>\n<body>\n${svgContent}\n</body>\n</html>`;
};

// Markdown Generation Function (Extended Feature)
const plotToMarkdown = ({ formulas = [] } = {}) => {
  const { quadratic, linear, sine, cosine, polar, exponential, logarithmic } = getPlotsFromFormulas(formulas);
  let md = '# Plot Data\n\n';
  md += '## Quadratic Plot:\n';
  quadratic.forEach((points, i) => {
    md += `**Formula ${i + 1}:** ` + points.map((p) => `(${formatNumber(p.x)}, ${formatNumber(p.y)})`).join(' ') + '\n\n';
  });
  md += '## Linear Plot:\n';
  linear.forEach((points, i) => {
    md += `**Formula ${i + 1}:** ` + points.map((p) => `(${formatNumber(p.x)}, ${formatNumber(p.y)})`).join(' ') + '\n\n';
  });
  md += '## Sine Plot:\n';
  sine.forEach((points, i) => {
    md += `**Formula ${i + 1}:** ` + points.map((p) => `(${formatNumber(p.x)}, ${formatNumber(p.y)})`).join(' ') + '\n\n';
  });
  md += '## Cosine Plot:\n';
  cosine.forEach((points, i) => {
    md += `**Formula ${i + 1}:** ` + points.map((p) => `(${formatNumber(p.x)}, ${formatNumber(p.y)})`).join(' ') + '\n\n';
  });
  md += '## Polar Plot:\n';
  polar.forEach((points, i) => {
    md += `**Formula ${i + 1}:** ` + points.map((p) => `(${formatNumber(p.x)}, ${formatNumber(p.y)})`).join(' ') + '\n\n';
  });
  md += '## Exponential Plot:\n';
  exponential.forEach((points, i) => {
    md += `**Formula ${i + 1}:** ` + points.map((p) => `(${formatNumber(p.x)}, ${formatNumber(p.y)})`).join(' ') + '\n\n';
  });
  md += '## Logarithmic Plot:\n';
  logarithmic.forEach((points, i) => {
    md += `**Formula ${i + 1}:** ` + points.map((p) => `(${formatNumber(p.x)}, ${formatNumber(p.y)})`).join(' ') + '\n\n';
  });
  return md;
};

const plotToSvg = ({ formulas = [], grid = false, dealersChoice = false, rotate = 0, customTitle = '' } = {}) => {
  const { quadratic, linear, sine, cosine, polar, exponential, logarithmic } = getPlotsFromFormulas(formulas);
  return generateSvg(quadratic, linear, sine, cosine, polar, exponential, logarithmic, grid, dealersChoice, rotate, customTitle);
};

const plotToAscii = ({ formulas = [] } = {}) => {
  const { sine } = getPlotsFromFormulas(formulas);
  let result = '';
  sine.forEach((points, idx) => {
    const header = `ASCII Art of Sine Wave - Formula ${idx + 1}:\n`;
    const rows = 21;
    const cols = points.length;
    const grid = Array.from({ length: rows }, () => new Array(cols).fill(' '));

    for (let col = 0; col < cols; col++) {
      const { y } = points[col];
      const row = Math.round((1 - (y + 1) / 2) * (rows - 1));
      grid[row][col] = '*';
    }

    const xAxisRow = Math.round(0.5 * (rows - 1));
    for (let col = 0; col < cols; col++) {
      if (grid[xAxisRow][col] === ' ') grid[xAxisRow][col] = '-';
    }
    result += header + grid.map((row) => row.join(' ')).join('\n') + '\n\n';
  });
  return result;
};

const plotToText = ({ formulas = [] } = {}) => {
  const { quadratic, linear, sine, cosine, polar, exponential, logarithmic } = getPlotsFromFormulas(formulas);
  let output = '';
  output +=
    'Quadratic Plot:\n' +
    quadratic
      .map(
        (points, i) =>
          `Formula ${i + 1}: ` + points.map((p) => `(${formatNumber(p.x)}, ${formatNumber(p.y)})`).join(' ')
      )
      .join('\n') +
    '\n\n';
  output +=
    'Linear Plot:\n' +
    linear
      .map(
        (points, i) =>
          `Formula ${i + 1}: ` + points.map((p) => `(${formatNumber(p.x)}, ${formatNumber(p.y)})`).join(' ')
      )
      .join('\n') +
    '\n\n';
  output +=
    'Sine Plot:\n' +
    sine
      .map(
        (points, i) =>
          `Formula ${i + 1}: ` + points.map((p) => `(${formatNumber(p.x)}, ${formatNumber(p.y)})`).join(' ')
      )
      .join('\n') +
    '\n\n';
  output +=
    'Cosine Plot:\n' +
    cosine
      .map(
        (points, i) =>
          `Formula ${i + 1}: ` + points.map((p) => `(${formatNumber(p.x)}, ${formatNumber(p.y)})`).join(' ')
      )
      .join('\n') +
    '\n\n';
  output +=
    'Polar Plot:\n' +
    polar
      .map(
        (points, i) =>
          `Formula ${i + 1}: ` + points.map((p) => `(${formatNumber(p.x)}, ${formatNumber(p.y)})`).join(' ')
      )
      .join('\n') +
    '\n\n';
  output +=
    'Exponential Plot:\n' +
    exponential
      .map(
        (points, i) =>
          `Formula ${i + 1}: ` + points.map((p) => `(${formatNumber(p.x)}, ${formatNumber(p.y)})`).join(' ')
      )
      .join('\n') +
    '\n\n';
  output +=
    'Logarithmic Plot:\n' +
    logarithmic
      .map(
        (points, i) =>
          `Formula ${i + 1}: ` + points.map((p) => `(${formatNumber(p.x)}, ${formatNumber(p.y)})`).join(' ')
      )
      .join('\n') +
    '\n';
  return output;
};

const plotToJson = ({ formulas = [] } = {}) => {
  const { quadratic, linear, sine, cosine, polar, exponential, logarithmic } = getPlotsFromFormulas(formulas);
  return {
    quadratic,
    linear,
    sine,
    cosine,
    polar,
    exponential,
    logarithmic
  };
};

const plotToCsv = ({ formulas = [] } = {}) => {
  const { quadratic, linear, sine, cosine, polar, exponential, logarithmic } = getPlotsFromFormulas(formulas);
  const lines = [];
  lines.push('Plot, Formula, x, y');
  lines.push('--Quadratic Plot--');
  quadratic.forEach((points, i) => {
    points.forEach((p) => {
      lines.push(`Quadratic,Formula ${i + 1},${formatNumber(p.x)},${formatNumber(p.y)}`);
    });
  });
  lines.push('');
  lines.push('--Linear Plot--');
  linear.forEach((points, i) => {
    points.forEach((p) => {
      lines.push(`Linear,Formula ${i + 1},${formatNumber(p.x)},${formatNumber(p.y)}`);
    });
  });
  lines.push('');
  lines.push('--Sine Plot--');
  sine.forEach((points, i) => {
    points.forEach((p) => {
      lines.push(`Sine,Formula ${i + 1},${formatNumber(p.x)},${formatNumber(p.y)}`);
    });
  });
  lines.push('');
  lines.push('--Cosine Plot--');
  cosine.forEach((points, i) => {
    points.forEach((p) => {
      lines.push(`Cosine,Formula ${i + 1},${formatNumber(p.x)},${formatNumber(p.y)}`);
    });
  });
  lines.push('');
  lines.push('--Polar Plot--');
  polar.forEach((points, i) => {
    points.forEach((p) => {
      lines.push(`Polar,Formula ${i + 1},${formatNumber(p.x)},${formatNumber(p.y)}`);
    });
  });
  lines.push('');
  lines.push('--Exponential Plot--');
  exponential.forEach((points, i) => {
    points.forEach((p) => {
      lines.push(`Exponential,Formula ${i + 1},${formatNumber(p.x)},${formatNumber(p.y)}`);
    });
  });
  lines.push('');
  lines.push('--Logarithmic Plot--');
  logarithmic.forEach((points, i) => {
    points.forEach((p) => {
      lines.push(`Logarithmic,Formula ${i + 1},${formatNumber(p.x)},${formatNumber(p.y)}`);
    });
  });
  return lines.join('\n');
};

const plotToFile = ({ formulas = [], outputFileName = 'output.svg', type = 'svg' } = {}) => {
  let content = '';
  if (type === 'svg') {
    content = plotToSvg({ formulas });
  } else if (type === 'ascii') {
    content = plotToAscii({ formulas });
  } else if (type === 'text') {
    content = plotToText({ formulas });
  } else if (type === 'json') {
    content = JSON.stringify(plotToJson({ formulas }), null, 2);
  } else if (type === 'csv') {
    content = plotToCsv({ formulas });
  } else if (type === 'html') {
    content = plotToHtml({ formulas });
  } else if (type === 'md') {
    content = plotToMarkdown({ formulas });
  } else {
    throw new Error('Unsupported type provided for plotToFile');
  }
  try {
    fs.writeFileSync(outputFileName, content, 'utf8');
  } catch (e) {
    console.error('Error writing file:', e);
    throw e;
  }
  return outputFileName;
};

// Demo Test Function
const demoTest = () => {
  console.log('=== Demo Test Output ===');

  // Original sine plot demo
  const demoPlotJson = plotToJson({ formulas: ['sine:1,1,0,0,360,30'] });
  console.log("Plot JSON output for formula 'sine:1,1,0,0,360,30':");
  console.log(JSON.stringify(demoPlotJson, null, 2));

  // Additional demo: Markdown output for a linear formula
  const demoMarkdown = plotToMarkdown({ formulas: ['y=2x+3:-10,10,1'] });
  console.log("\nPlot Markdown output for formula 'y=2x+3:-10,10,1':");
  console.log(demoMarkdown);

  // Additional demo: Text output for a quadratic formula
  const demoText = plotToText({ formulas: ['quad:1,0,0,-10,10,1'] });
  console.log("\nPlot Text output for formula 'quad:1,0,0,-10,10,1':");
  console.log(demoText);

  // New demo: ASCII art output for sine formula
  const demoAscii = plotToAscii({ formulas: ['sine:1,1,0,0,360,30'] });
  console.log("\nPlot ASCII art output for formula 'sine:1,1,0,0,360,30':");
  console.log(demoAscii);

  // New demo: CSV output for quadratic formula
  const demoCsv = plotToCsv({ formulas: ['quad:1,0,0,-10,10,1'] });
  console.log("\nPlot CSV output for formula 'quad:1,0,0,-10,10,1':");
  console.log(demoCsv);

  // New demo: HTML output for linear formula with grid
  const demoHtml = plotToHtml({ formulas: ['y=2x+3:-10,10,1'], grid: true });
  console.log("\nPlot HTML output for formula 'y=2x+3:-10,10,1':");
  console.log(demoHtml);

  console.log('=== End Demo Test Output ===');
};

// Main Execution
const main = async () => {
  const args = process.argv.slice(2);
  // If no command-line arguments are provided, output default usage message and SVG file demo output
  if (args.length === 0) {
    console.log('No arguments provided. Running default demo output.');
    const fileContent = plotToSvg({ formulas: [] });
    const outputFileName = 'output.svg';
    fs.writeFileSync(outputFileName, fileContent, 'utf8');
    console.log(`SVG file generated: ${outputFileName}`);
    // Check for summary flag
    if (process.argv.includes('--summary')) {
      const plotsInfo = getPlotsFromFormulas([]);
      console.log('\nSummary of Plots:');
      for (const key in plotsInfo) {
        if (plotsInfo[key].length > 0) {
          const summary = getSummary(plotsInfo[key][0]);
          console.log(`${key}:`, summary);
        }
      }
    }
    process.exit(0);
  }

  // Parse rotation flag if provided
  let rotation = 0;
  const rotateIndex = args.findIndex(arg => arg.startsWith('--rotate'));
  if (rotateIndex > -1) {
    let angleStr = '';
    const rotateArg = args[rotateIndex];
    if (rotateArg.includes('=')) {
      angleStr = rotateArg.split('=')[1];
    } else if (args.length > rotateIndex + 1) {
      angleStr = args[rotateIndex + 1];
    }
    rotation = parseFloat(angleStr) || 0;
  }

  // Parse custom title flag if provided
  let customTitle = '';
  const titleIndex = args.findIndex(arg => arg.startsWith('--title'));
  if (titleIndex > -1) {
    let titleStr = '';
    const titleArg = args[titleIndex];
    if (titleArg.includes('=')) {
      titleStr = titleArg.split('=')[1];
    } else if (args.length > titleIndex + 1) {
      titleStr = args[titleIndex + 1];
    }
    customTitle = titleStr;
  }

  if (args.includes('--version')) {
    console.log('Equation Plotter Library version 0.2.0-14');
    process.exit(0);
  }

  if (args.includes('--help') || args.includes('-h')) {
    console.log(`Usage: node src/lib/main.js [outputFileName] [formulaStrings...] [--rotate <angle>] [--title <custom title>] [--summary]\n\nOptions:\n  --help, -h         Show this help message\n  --json             Generate output as JSON instead of SVG\n  --csv              Generate output as CSV instead of SVG\n  --ascii            Generate output as ASCII art instead of SVG\n  --md               Generate output as Markdown instead of SVG\n  --html             Generate output as HTML\n  --grid             Overlay grid lines on SVG plots\n  --debug            Output internal parsed plot data for debugging\n  --dealers-choice   Use randomized color palette for SVG plots\n  --rotate <angle>   Rotate SVG output by specified degrees\n  --title <title>    Add a custom title to the SVG output (appears as a <title> element)\n  --summary        Print summary statistics (min, max, avg) for the first plot of each type\n  --interactive      Enable interactive CLI mode for real-time user input\n  --demo             Run demo test output\n  --version          Show version information\n(output file extension .html will generate HTML output,\n .md for Markdown output, .txt or .ascii for ASCII output, .png for PNG output)\n\nFormula String Formats:\n  Quadratic: "quad:y=x^2+2*x+1" or "quadratic:y=x^2+2*x+1" or "x^2+y-1=0" (or with range e.g., "y=x^2+2*x+1:-10,10,1")\n  Linear:    "linear:m,b[,xMin,xMax,step]" or algebraic form like "y=2x+3" (or "y=2x+3:-10,10,1")\n  Sine:      "sine:amplitude,frequency,phase[,xMin,xMax,step]"\n  Cosine:    "cosine:amplitude,frequency,phase[,xMin,xMax,step]" or "cos:..."\n  Polar:     "polar:scale,multiplier,step[,degMin,degMax]"\n  Exponential: "exponential:a,b,xMin,xMax,step" or "exp:a,b,xMin,xMax,step" or in algebraic form like "y=2*e^(0.5x)" (optionally with range e.g., "y=2*e^(0.5x):-10,10,1")\n  Logarithmic: "log:a,base,xMin,xMax,step" or "ln:a,base,xMin,xMax,step"\n`);
    process.exit(0);
  }

  // Interactive CLI mode support
  if (args.includes('--interactive')) {
    const rl = readline.createInterface({ input: process.stdin, output: process.stdout });
    rl.question('Enter formula strings (semicolon-separated): ', async (answer) => {
      const interactiveFormulas = answer.split(';').map(s => s.trim()).filter(Boolean);
      const filteredArgs = args.filter(arg => arg !== '--interactive');
      const formulasList = interactiveFormulas.length ? interactiveFormulas : [];
      let outputFileName = 'output.svg';
      let isJson = filteredArgs.includes('--json');
      let isCsv = filteredArgs.includes('--csv');
      let isHtml = false;
      let isAscii = filteredArgs.includes('--ascii');
      let isMarkdown = filteredArgs.includes('--md');
      const isDebug = filteredArgs.includes('--debug');
      const gridEnabled = filteredArgs.includes('--grid');
      const isDealersChoice = filteredArgs.includes('--dealers-choice');
      const nonFormulaArgs = filteredArgs.filter(
        (arg) =>
          !arg.includes(":") &&
          !arg.includes('=') &&
          !['--json', '--csv', '--version', '--ascii', '--debug', '--grid', '--dealers-choice', '--interactive', '--md', '--html', '--rotate', '--title', '--summary'].includes(arg)
      );
      if (nonFormulaArgs.length > 0) {
        outputFileName = nonFormulaArgs[0];
      }
      const lowerName = outputFileName.toLowerCase();
      const isPng = lowerName.endsWith('.png');

      if (isDebug) {
        console.log('\nDebug: Internal parsed plot data:');
        console.log(JSON.stringify(getPlotsFromFormulas(formulasList), null, 2));
      }

      let fileContent = '';
      if (isJson) {
        fileContent = JSON.stringify(plotToJson({ formulas: formulasList }), null, 2);
      } else if (isCsv) {
        fileContent = plotToCsv({ formulas: formulasList });
      } else if (isHtml) {
        fileContent = plotToHtml({ formulas: formulasList, grid: gridEnabled, dealersChoice: isDealersChoice });
      } else if (isMarkdown) {
        fileContent = plotToMarkdown({ formulas: formulasList });
      } else if (isAscii) {
        fileContent = plotToAscii({ formulas: formulasList });
      } else {
        fileContent = plotToSvg({ formulas: formulasList, grid: gridEnabled, dealersChoice: isDealersChoice, rotate: rotation, customTitle });
      }

      try {
        if (isPng) {
          // Always generate SVG and then convert to PNG using sharp
          const svgContent = plotToSvg({ formulas: formulasList, grid: gridEnabled, dealersChoice: isDealersChoice, rotate: rotation, customTitle });
          await sharp(Buffer.from(svgContent)).png().toFile(outputFileName);
          console.log(`\nPNG file generated: ${outputFileName}`);
        } else {
          fs.writeFileSync(outputFileName, fileContent, 'utf8');
          console.log(`\n${isJson ? 'JSON' : isCsv ? 'CSV' : isHtml ? 'HTML' : isMarkdown ? 'Markdown' : isAscii ? 'ASCII' : 'SVG'} file generated: ${outputFileName}`);
        }
      } catch (err) {
        console.error(`Error writing file:`, err.message);
        process.exit(1);
      }

      console.log('\nText Representation of Plots:');
      console.log(plotToText({ formulas: formulasList }));

      // New Feature: Summary Output
      if (filteredArgs.includes('--summary')) {
        const plotsInfo = getPlotsFromFormulas(formulasList);
        console.log('\nSummary of Plots:');
        for (const key in plotsInfo) {
          if (plotsInfo[key].length > 0) {
            const summary = getSummary(plotsInfo[key][0]);
            console.log(`${key}:`, summary);
          }
        }
      }

      rl.close();
      process.exit(0);
    });
    return;
  }

  let outputFileName = 'output.svg';
  let isJson = args.includes('--json');
  let isCsv = args.includes('--csv');
  let isHtml = false;
  let isAscii = args.includes('--ascii');
  let isMarkdown = args.includes('--md');
  const isDebug = args.includes('--debug');
  const gridEnabled = args.includes('--grid');
  const isDealersChoice = args.includes('--dealers-choice');
  const nonFormulaArgs = args.filter(
    (arg) =>
      !arg.includes(":") &&
      !arg.includes('=') &&
      !['--json', '--csv', '--version', '--ascii', '--debug', '--grid', '--dealers-choice', '--interactive', '--md', '--html', '--rotate', '--title', '--summary'].includes(arg)
  );
  if (nonFormulaArgs.length > 0) {
    outputFileName = nonFormulaArgs[0];
  }
  const lowerName = outputFileName.toLowerCase();
  const isPng = lowerName.endsWith('.png');
  if (lowerName.endsWith('.json')) {
    isJson = true;
  } else if (lowerName.endsWith('.csv')) {
    isCsv = true;
  } else if (lowerName.endsWith('.html')) {
    isHtml = true;
  } else if (lowerName.endsWith('.md')) {
    isMarkdown = true;
  } else if (lowerName.endsWith('.txt') || lowerName.endsWith('.ascii')) {
    isAscii = true;
  }

  const formulasList = args.filter((arg) => arg.includes(":") || arg.includes('='));

  if (formulasList.length === 0) {
    console.log(
      'No formulas provided. Using default plot functions for quadratic, linear, sine, cosine, polar, exponential, and logarithmic plots.'
    );
  }

  if (isDebug) {
    console.log('\nDebug: Internal parsed plot data:');
    console.log(JSON.stringify(getPlotsFromFormulas(formulasList), null, 2));
  }

  let fileContent = '';
  if (isJson) {
    fileContent = JSON.stringify(plotToJson({ formulas: formulasList }), null, 2);
  } else if (isCsv) {
    fileContent = plotToCsv({ formulas: formulasList });
  } else if (isHtml) {
    fileContent = plotToHtml({ formulas: formulasList, grid: gridEnabled, dealersChoice: isDealersChoice });
  } else if (isMarkdown) {
    fileContent = plotToMarkdown({ formulas: formulasList });
  } else if (isAscii) {
    fileContent = plotToAscii({ formulas: formulasList });
  } else {
    fileContent = plotToSvg({ formulas: formulasList, grid: gridEnabled, dealersChoice: isDealersChoice, rotate: rotation, customTitle });
  }

  try {
    if (isPng) {
      const svgContent = plotToSvg({ formulas: formulasList, grid: gridEnabled, dealersChoice: isDealersChoice, rotate: rotation, customTitle });
      await sharp(Buffer.from(svgContent)).png().toFile(outputFileName);
      console.log(`\nPNG file generated: ${outputFileName}`);
    } else {
      fs.writeFileSync(outputFileName, fileContent, 'utf8');
      console.log(`\n${isJson ? 'JSON' : isCsv ? 'CSV' : isHtml ? 'HTML' : isMarkdown ? 'Markdown' : isAscii ? 'ASCII' : 'SVG'} file generated: ${outputFileName}`);
    }
  } catch (err) {
    console.error(`Error writing file:`, err.message);
    process.exit(1);
  }

  console.log('\nText Representation of Plots:');
  console.log(plotToText({ formulas: formulasList }));

  // New Feature: Summary Output in non-interactive mode
  if (args.includes('--summary')) {
    const plotsInfo = getPlotsFromFormulas(formulasList);
    console.log('\nSummary of Plots:');
    for (const key in plotsInfo) {
      if (plotsInfo[key].length > 0) {
        const summary = getSummary(plotsInfo[key][0]);
        console.log(`${key}:`, summary);
      }
    }
  }
};

if (process.argv[1] === fileURLToPath(import.meta.url)) {
  main();
=======
export function main(args = []) {
  console.log(`Run with: ${JSON.stringify(args)}`);
>>>>>>> 61a8e9f4
}

if (process.argv[1] === fileURLToPath(import.meta.url)) {
  const args = process.argv.slice(2);
  main(args);
}<|MERGE_RESOLUTION|>--- conflicted
+++ resolved
@@ -1,9 +1,6 @@
 #!/usr/bin/env node
 // src/lib/main.js
 
-import { fileURLToPath } from "url";
-
-<<<<<<< HEAD
 /*
 Incremental Change Plan:
 1. Refactor and modularize plotting functions for better performance and maintainability.
@@ -1408,14 +1405,6 @@
 };
 
 if (process.argv[1] === fileURLToPath(import.meta.url)) {
-  main();
-=======
-export function main(args = []) {
-  console.log(`Run with: ${JSON.stringify(args)}`);
->>>>>>> 61a8e9f4
-}
-
-if (process.argv[1] === fileURLToPath(import.meta.url)) {
   const args = process.argv.slice(2);
   main(args);
 }
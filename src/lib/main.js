#!/usr/bin/env node
/**
 * Equation Plotter Library (SVG)
 *
 * README
 *
 * Overview:
 *   Equation Plotter is a lightweight library that generates SVG graphics for various mathematical equations.
 *
 * Features:
 *   - Quadratic Plot: Generates data points for y = ax² + bx + c.
 *   - Sine Plot: Generates data points for y = A*sin(B*x + C) where x is in degrees.
 *   - Polar Plot: Generates and converts polar function data for plotting: r = scale * |sin(multiplier * theta)|.
 *   - Interactive: Supports zooming, panning, and custom scaling.
 *   - Custom Styling: Allows customization of axis, grid, and curve appearances.
 *   - Export: Outputs the generated plot as an SVG file.
 *
 * Usage:
 *   Run this script with Node.js:
 *     $ node src/lib/main.js [outputFileName] [formulaStrings...]
 *   You can optionally pass formula strings to override default plots. Expected formats:
 *     Quadratic: "quadratic:a,b,c[,xMin,xMax,step]"
 *     Sine:      "sine:amplitude,frequency,phase[,xMin,xMax,step]"
 *     Polar:     "polar:scale,multiplier[,step]"
 *   Use --help or -h to see this message.
 *
 * Future Enhancements:
 *   - Support for parametric and dynamic 3D plotting.
 *   - Extended API for further customization.
 *   - Canvas fallback for environments that do not support SVG.
 *
 * License: MIT
 */

import { fileURLToPath } from 'url';
import fs from 'fs';

// Parameterized plotting functions
function plotQuadraticParam({ a = 1, b = 0, c = 0, xMin = -10, xMax = 10, step = 1 } = {}) {
  // Generate points for a quadratic function: y = a*x² + b*x + c
  const points = [];
  for (let x = xMin; x <= xMax; x += step) {
    points.push({ x, y: a * x * x + b * x + c });
  }
  return points;
}

function plotSineParam({ amplitude = 1, frequency = 1, phase = 0, xMin = 0, xMax = 360, step = 10 } = {}) {
  // Generate points for sine function: y = amplitude * sin(frequency * (x in rad) + phase)
  const points = [];
  for (let deg = xMin; deg <= xMax; deg += step) {
    const rad = deg * (Math.PI / 180);
    points.push({ x: deg, y: amplitude * Math.sin(rad * frequency + phase) });
  }
  return points;
}

function plotPolarParam({ scale = 200, multiplier = 2, step = 5, degMin = 0, degMax = 360 } = {}) {
  // Generate points for a polar function: r = scale * |sin(multiplier * theta)|, then convert to Cartesian
  const points = [];
  for (let deg = degMin; deg <= degMax; deg += step) {
    const rad = deg * (Math.PI / 180);
    const r = scale * Math.abs(Math.sin(multiplier * rad));
    const x = r * Math.cos(rad);
    const y = r * Math.sin(rad);
    points.push({ x, y });
  }
  return points;
}

// Backward compatible wrappers using default parameters
function plotQuadratic() {
  return plotQuadraticParam();
}

function plotSine() {
  return plotSineParam();
}

function plotPolar() {
  return plotPolarParam();
}

// String parsing functions for formulas
// Expected formats:
// Quadratic: "quadratic:a,b,c[,xMin,xMax,step]"
// Sine:      "sine:amplitude,frequency,phase[,xMin,xMax,step]"
// Polar:     "polar:scale,multiplier[,step]"

function parseQuadratic(formulaStr) {
  const parts = formulaStr.split(':');
  if (parts.length < 2) {
    throw new Error('Invalid quadratic formula string');
  }
  const params = parts[1].split(',').map(Number);
  const [a, b, c, xMin, xMax, step] = params;
  return plotQuadraticParam({
    a: isNaN(a) ? 1 : a,
    b: isNaN(b) ? 0 : b,
    c: isNaN(c) ? 0 : c,
    xMin: isNaN(xMin) ? -10 : xMin,
    xMax: isNaN(xMax) ? 10 : xMax,
    step: isNaN(step) ? 1 : step
  });
}

function parseSine(formulaStr) {
  const parts = formulaStr.split(':');
  if (parts.length < 2) {
    throw new Error('Invalid sine formula string');
  }
  const params = parts[1].split(',').map(Number);
  const [amplitude, frequency, phase, xMin, xMax, step] = params;
  return plotSineParam({
    amplitude: isNaN(amplitude) ? 1 : amplitude,
    frequency: isNaN(frequency) ? 1 : frequency,
    phase: isNaN(phase) ? 0 : phase,
    xMin: isNaN(xMin) ? 0 : xMin,
    xMax: isNaN(xMax) ? 360 : xMax,
    step: isNaN(step) ? 10 : step
  });
}

function parsePolar(formulaStr) {
  const parts = formulaStr.split(':');
  if (parts.length < 2) {
    throw new Error('Invalid polar formula string');
  }
  const params = parts[1].split(',').map(Number);
  const [scale, multiplier, step] = params;
  return plotPolarParam({
    scale: isNaN(scale) ? 200 : scale,
    multiplier: isNaN(multiplier) ? 2 : multiplier,
    step: isNaN(step) ? 5 : step
  });
}

// General function that delegates based on string prefix
function plotFromString(formulaStr) {
  const lowerStr = formulaStr.toLowerCase();
  if (lowerStr.startsWith('quadratic:')) {
    return parseQuadratic(formulaStr);
  } else if (lowerStr.startsWith('sine:')) {
    return parseSine(formulaStr);
  } else if (lowerStr.startsWith('polar:')) {
    return parsePolar(formulaStr);
  } else {
    console.error('Unknown formula type.');
    return [];
  }
}

function displayPlot(plotName, points) {
  console.log(`Plot for ${plotName}:`);
  console.log(points.map(p => `(${p.x.toFixed(2)}, ${p.y.toFixed(2)})`).join(' '));
}

function generateSvg(quadraticPoints, sinePoints, polarPoints) {
  const width = 800;
  const height = 800; // increased height to accommodate polar plot

  // Mapping quadratic points from coordinate space to SVG space
  const quadPts = quadraticPoints.map(p => {
    const px = 50 + (p.x + 10) * ((750 - 50) / 20); // mapping x from [-10,10] to [50,750]
    const py = 50 + (100 - p.y) * (200 / 100); // mapping y from [0,100] to [250,50] (inverted y-axis)
    return `${px.toFixed(2)},${py.toFixed(2)}`;
  }).join(' ');

  // Mapping sine points from coordinate space to SVG space
  const sinePts = sinePoints.map(p => {
    const px = 50 + p.x * ((750 - 50) / 360); // mapping x from [0,360] to [50,750]
    const py = 350 + (1 - p.y) * (200 / 2); // mapping y from [-1,1] to [550,350] (inverted y-axis)
    return `${px.toFixed(2)},${py.toFixed(2)}`;
  }).join(' ');

  // Mapping polar points from Cartesian space (centered at 0,0) to SVG space
  // We will center the polar plot in its section with center at (width/2, 700)
  const centerX = width / 2;
  const centerY = 700;
  const polarPts = polarPoints.map(p => {
    const px = centerX + p.x;
    const py = centerY - p.y; // invert y-axis
    return `${px.toFixed(2)},${py.toFixed(2)}`;
  }).join(' ');

  return `<?xml version="1.0" encoding="UTF-8"?>\n` +
         `<svg width="${width}" height="${height}" viewBox="0 0 ${width} ${height}" xmlns="http://www.w3.org/2000/svg">\n` +
         `  <rect width="100%" height="100%" fill="white" />\n` +
         `  <text x="${width / 2}" y="30" font-size="16" text-anchor="middle">Quadratic Plot: y = ax² + bx + c</text>\n` +
         `  <polyline points="${quadPts}" fill="none" stroke="blue" stroke-width="2" />\n\n` +
         `  <text x="${width / 2}" y="330" font-size="16" text-anchor="middle">Sine Plot: y = A*sin(B*x + C)</text>\n` +
         `  <polyline points="${sinePts}" fill="none" stroke="red" stroke-width="2" />\n\n` +
         `  <text x="${width / 2}" y="670" font-size="16" text-anchor="middle">Polar Plot: r = scale * |sin(multiplier * θ)|</text>\n` +
         `  <polyline points="${polarPts}" fill="none" stroke="green" stroke-width="2" />\n` +
         `</svg>`;
}

// Run main if executed directly
if (process.argv[1] === fileURLToPath(import.meta.url)) {
  const args = process.argv.slice(2);

  // Print help message if requested
  if (args.includes('--help') || args.includes('-h')) {
    console.log(`Usage: node src/lib/main.js [outputFileName] [formulaStrings...]\n` +
                `\nOptions:\n` +
                `  --help, -h       Show this help message\n` +
                `\nFormula String Formats:\n` +
                `  Quadratic: "quadratic:a,b,c[,xMin,xMax,step]"\n` +
                `  Sine:      "sine:amplitude,frequency,phase[,xMin,xMax,step]"\n` +
                `  Polar:     "polar:scale,multiplier[,step]"\n`);
    process.exit(0);
  }

  // Determine output file name and optional formula overrides
  let outputFileName = 'output.svg';
  let quadraticPlot = null;
  let sinePlot = null;
  let polarPlot = null;

  // Non-formula arguments (do not contain a colon) are considered as output file name if provided
  const nonFormulaArgs = args.filter(arg => !arg.includes(':'));
  if (nonFormulaArgs.length > 0) {
    outputFileName = nonFormulaArgs[0];
  }

  // Process formula strings, if any
  args.filter(arg => arg.includes(':')).forEach(arg => {
    const lowerArg = arg.toLowerCase();
    if (lowerArg.startsWith('quadratic:')) {
      try {
        quadraticPlot = plotFromString(arg);
      } catch (err) {
        console.error('Error parsing quadratic formula:', err.message);
      }
    } else if (lowerArg.startsWith('sine:')) {
      try {
        sinePlot = plotFromString(arg);
      } catch (err) {
        console.error('Error parsing sine formula:', err.message);
      }
    } else if (lowerArg.startsWith('polar:')) {
      try {
        polarPlot = plotFromString(arg);
      } catch (err) {
        console.error('Error parsing polar formula:', err.message);
      }
    } else {
      console.error('Unknown formula type in argument:', arg);
    }
  });

  // If any curve is not provided, use default plots
  if (!quadraticPlot) quadraticPlot = plotQuadratic();
  if (!sinePlot) sinePlot = plotSine();
  if (!polarPlot) polarPlot = plotPolar();

  const svgContent = generateSvg(quadraticPlot, sinePlot, polarPlot);

  try {
    fs.writeFileSync(outputFileName, svgContent, 'utf8');
    console.log(`SVG file generated: ${outputFileName}`);
  } catch (err) {
    console.error('Error writing SVG file:', err.message);
    process.exit(1);
  }

<<<<<<< HEAD
  // Demo usage of the string based parsing function
  console.log('Testing string based plotting:');
  let qp = plotFromString('quadratic:1,0,0,-10,10,1');
  displayPlot('Quadratic from String', qp);
  let sp = plotFromString('sine:1,1,0,0,360,10');
  displayPlot('Sine from String', sp);
  let pp = plotFromString('polar:200,2,5');
  displayPlot('Polar from String', pp);
=======
  // Uncomment below lines to test string parsing manually:
  // console.log('Testing string based plotting:');
  // let qp = plotFromString('quadratic:1,0,0,-10,10,1');
  // displayPlot('Quadratic from String', qp);
  // let sp = plotFromString('sine:1,1,0,0,360,10');
  // displayPlot('Sine from String', sp);
  // let pp = plotFromString('polar:200,2,5');
  // displayPlot('Polar from String', pp);
>>>>>>> 9a7b3a39
}<|MERGE_RESOLUTION|>--- conflicted
+++ resolved
@@ -264,7 +264,6 @@
     process.exit(1);
   }
 
-<<<<<<< HEAD
   // Demo usage of the string based parsing function
   console.log('Testing string based plotting:');
   let qp = plotFromString('quadratic:1,0,0,-10,10,1');
@@ -273,7 +272,7 @@
   displayPlot('Sine from String', sp);
   let pp = plotFromString('polar:200,2,5');
   displayPlot('Polar from String', pp);
-=======
+
   // Uncomment below lines to test string parsing manually:
   // console.log('Testing string based plotting:');
   // let qp = plotFromString('quadratic:1,0,0,-10,10,1');
@@ -282,5 +281,5 @@
   // displayPlot('Sine from String', sp);
   // let pp = plotFromString('polar:200,2,5');
   // displayPlot('Polar from String', pp);
->>>>>>> 9a7b3a39
+
 }
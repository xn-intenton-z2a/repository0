import { describe, test, expect, vi } from "vitest";
import { main } from "../../src/lib/main.js";

describe("Main Module", () => {
  test("should not be null", () => {
    expect(main).not.toBeNull();
  });
});

describe("CLI Behavior", () => {
  test("displays usage and demo output when no args provided", async () => {
    const consoleSpy = vi.spyOn(console, "log");
    await main();
    expect(consoleSpy).toHaveBeenNthCalledWith(1, "Usage: node src/lib/main.js [--diagnostics] [--help] [--version] [--greet] [--sum] [--multiply] [--subtract] [--divide] [--modulo] [numbers...]");
    expect(consoleSpy).toHaveBeenNthCalledWith(2, "Demo: No arguments provided. Exiting.");
    consoleSpy.mockRestore();
  });

  test("outputs provided arguments for diagnostics", async () => {
    const consoleSpy = vi.spyOn(console, "log");
    await main(["--diagnostics"]);
    expect(consoleSpy).toHaveBeenCalledWith("Diagnostics: All systems operational.");
    consoleSpy.mockRestore();
  });

  test("displays help message when --help flag is provided", async () => {
    const consoleSpy = vi.spyOn(console, "log");
    await main(["--help"]);
    expect(consoleSpy).toHaveBeenNthCalledWith(1, "Usage: node src/lib/main.js [--diagnostics] [--help] [--version] [--greet] [--sum] [--multiply] [--subtract] [--divide] [--modulo] [numbers...]");
    expect(consoleSpy).toHaveBeenNthCalledWith(2, "  --diagnostics: Check system diagnostics");
    expect(consoleSpy).toHaveBeenNthCalledWith(3, "  --help       : Display this help message with flag descriptions");
    expect(consoleSpy).toHaveBeenNthCalledWith(4, "  --version    : Show current version of the application");
    expect(consoleSpy).toHaveBeenNthCalledWith(5, "  --greet      : Display a greeting message");
    expect(consoleSpy).toHaveBeenNthCalledWith(6, "  --sum        : Compute the sum of provided numbers");
    expect(consoleSpy).toHaveBeenNthCalledWith(7, "  --multiply   : Compute the product of provided numbers");
    expect(consoleSpy).toHaveBeenNthCalledWith(8, "  --subtract   : Subtract each subsequent number from the first provided number");
    expect(consoleSpy).toHaveBeenNthCalledWith(9, "  --divide     : Divide the first number by each of the subsequent numbers sequentially");
    expect(consoleSpy).toHaveBeenNthCalledWith(10, "  --modulo     : Compute the modulo of provided numbers (first % second % ...)");
    consoleSpy.mockRestore();
  });

  test("defaults to usage output when non-array argument is passed", async () => {
    const consoleSpy = vi.spyOn(console, "log");
    await main(null);
    expect(consoleSpy).toHaveBeenNthCalledWith(1, "Usage: node src/lib/main.js [--diagnostics] [--help] [--version] [--greet] [--sum] [--multiply] [--subtract] [--divide] [--modulo] [numbers...]()");
    expect(consoleSpy).toHaveBeenNthCalledWith(2, "Demo: No arguments provided. Exiting.");
    consoleSpy.mockRestore();
  });

  test("outputs generic run message for unknown flags", async () => {
    const consoleSpy = vi.spyOn(console, "log");
    await main(["--unknown"]);
    expect(consoleSpy).toHaveBeenCalledWith('Run with: ' + JSON.stringify(["--unknown"]));
    consoleSpy.mockRestore();
  });

  test("displays greeting message when --greet flag is provided", async () => {
    const consoleSpy = vi.spyOn(console, "log");
    await main(["--greet"]);
    expect(consoleSpy).toHaveBeenCalledWith("Hello, welcome to repository0!");
    consoleSpy.mockRestore();
  });

  test("computes sum when --sum flag is provided", async () => {
    const consoleSpy = vi.spyOn(console, "log");
    await main(["--sum", "3", "4", "5"]);
    expect(consoleSpy).toHaveBeenCalledWith("Sum: 12");
    consoleSpy.mockRestore();
  });

  test("handles non-numeric inputs for --sum flag", async () => {
    const consoleSpy = vi.spyOn(console, "log");
    await main(["--sum", "a", "5", "hello"]);
    expect(consoleSpy).toHaveBeenCalledWith("Sum: 5");
    consoleSpy.mockRestore();
  });

  test("computes multiplication when --multiply flag is provided", async () => {
    const consoleSpy = vi.spyOn(console, "log");
    await main(["--multiply", "3", "4"]);
    expect(consoleSpy).toHaveBeenCalledWith("Multiply: 12");
    consoleSpy.mockRestore();
  });

  test("handles multiply with no numbers provided", async () => {
    const consoleSpy = vi.spyOn(console, "log");
    await main(["--multiply"]);
    expect(consoleSpy).toHaveBeenCalledWith("Multiply: 1");
    consoleSpy.mockRestore();
  });

  test("computes subtraction when --subtract flag is provided with multiple numbers", async () => {
    const consoleSpy = vi.spyOn(console, "log");
    await main(["--subtract", "10", "3", "2"]);
    expect(consoleSpy).toHaveBeenCalledWith("Subtract: 5");
    consoleSpy.mockRestore();
  });

  test("computes subtraction when --subtract flag is provided with a single number", async () => {
    const consoleSpy = vi.spyOn(console, "log");
    await main(["--subtract", "10"]);
    expect(consoleSpy).toHaveBeenCalledWith("Subtract: 10");
    consoleSpy.mockRestore();
  });

  test("handles subtract with no numbers provided", async () => {
    const consoleSpy = vi.spyOn(console, "log");
    await main(["--subtract"]);
    expect(consoleSpy).toHaveBeenCalledWith("Subtract: No numbers provided");
    consoleSpy.mockRestore();
  });

  test("computes division when --divide flag is provided with multiple numbers", async () => {
    const consoleSpy = vi.spyOn(console, "log");
    await main(["--divide", "100", "2", "5"]);
    expect(consoleSpy).toHaveBeenCalledWith("Divide: 10");
    consoleSpy.mockRestore();
  });

  test("computes division when --divide flag is provided with a single number", async () => {
    const consoleSpy = vi.spyOn(console, "log");
    await main(["--divide", "42"]);
    expect(consoleSpy).toHaveBeenCalledWith("Divide: 42");
    consoleSpy.mockRestore();
  });

  test("handles non-numeric input for --divide flag", async () => {
    const consoleSpy = vi.spyOn(console, "log");
    await main(["--divide", "10", "b", "2"]);
    expect(consoleSpy).toHaveBeenCalledWith("Divide: 5");
    consoleSpy.mockRestore();
  });

  test("handles division by zero with --divide flag", async () => {
    const consoleSpy = vi.spyOn(console, "log");
    await main(["--divide", "100", "0", "5"]);
    expect(consoleSpy).toHaveBeenCalledWith("Divide: Division by zero error");
    consoleSpy.mockRestore();
  });

  test("handles division with no numbers provided for --divide flag", async () => {
    const consoleSpy = vi.spyOn(console, "log");
    await main(["--divide"]);
    expect(consoleSpy).toHaveBeenCalledWith("Divide: No numbers provided");
    consoleSpy.mockRestore();
  });

<<<<<<< HEAD
  test("displays version message when --version flag is provided", async () => {
    const consoleSpy = vi.spyOn(console, "log");
    await main(["--version"]);
    expect(consoleSpy).toHaveBeenCalledWith("Version: 1.3.1-6");
    consoleSpy.mockRestore();
  });

=======
>>>>>>> fc7c7f27
  test("computes modulo when --modulo flag is provided with multiple numbers", async () => {
    const consoleSpy = vi.spyOn(console, "log");
    await main(["--modulo", "20", "7", "4"]);
    expect(consoleSpy).toHaveBeenCalledWith("Modulo: 2");
    consoleSpy.mockRestore();
  });

  test("handles modulo with less than two numbers", async () => {
    const consoleSpy = vi.spyOn(console, "log");
    await main(["--modulo", "10"]);
    expect(consoleSpy).toHaveBeenCalledWith("Modulo: Provide at least two numbers");
    consoleSpy.mockRestore();
  });

  test("handles modulo division by zero error", async () => {
    const consoleSpy = vi.spyOn(console, "log");
    await main(["--modulo", "20", "0", "5"]);
    expect(consoleSpy).toHaveBeenCalledWith("Modulo: Division by zero error");
    consoleSpy.mockRestore();
  });

  test("handles non-numeric input for --modulo flag", async () => {
    const consoleSpy = vi.spyOn(console, "log");
    await main(["--modulo", "10", "b", "3"]);
    expect(consoleSpy).toHaveBeenCalledWith("Modulo: 1");
    consoleSpy.mockRestore();
  });
});<|MERGE_RESOLUTION|>--- conflicted
+++ resolved
@@ -145,16 +145,6 @@
     consoleSpy.mockRestore();
   });
 
-<<<<<<< HEAD
-  test("displays version message when --version flag is provided", async () => {
-    const consoleSpy = vi.spyOn(console, "log");
-    await main(["--version"]);
-    expect(consoleSpy).toHaveBeenCalledWith("Version: 1.3.1-6");
-    consoleSpy.mockRestore();
-  });
-
-=======
->>>>>>> fc7c7f27
   test("computes modulo when --modulo flag is provided with multiple numbers", async () => {
     const consoleSpy = vi.spyOn(console, "log");
     await main(["--modulo", "20", "7", "4"]);
